--- conflicted
+++ resolved
@@ -25,11 +25,7 @@
         <bibkey>Schwitter:2003:ALTA2003</bibkey>
    </paper>
    <paper id="1002">
-<<<<<<< HEAD
         <title>‘One’-anaphora and the case for discourse-driven referring expression generation</title>
-=======
-        <title>’One’-anaphora and the case for discourse-driven referring expression generation</title>
->>>>>>> 6372aef9
         <author><first>Robert</first><last>Dale</last></author>
         <booktitle>Proceedings of the Australasian Language Technology Workshop 2003</booktitle>
         <month>December</month>
