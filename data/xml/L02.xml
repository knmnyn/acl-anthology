--- conflicted
+++ resolved
@@ -269,13 +269,8 @@
     <bibkey>schiffman:22:2002:lrec2002</bibkey>
   </paper>
   <paper id="1023" href="http://www.lrec-conf.org/proceedings/lrec2002/pdf/23.pdf">
-<<<<<<< HEAD
-    <author><first>Sabine Schulte</first><last>im Walde</last></author>
+    <author><first>Sabine</first><last>Schulte im Walde</last></author>
     <title>A Subcategorisation Lexicon for German Verbs induced from a Lexicalised <fixed-case>PCFG</fixed-case>.</title>
-=======
-    <author><first>Sabine</first><last>Schulte im Walde</last></author>
-    <title>A Subcategorisation Lexicon for German Verbs induced from a Lexicalised PCFG</title>
->>>>>>> 239f05af
     <month>May</month>
     <year>2002</year>
     <address>Las Palmas, Canary Islands - Spain</address>
@@ -1943,11 +1938,7 @@
     <author><first>Leonid</first><last>Iomdin</last></author>
     <author><first>Leonid</first><last>Kreidlin</last></author>
     <author><first>Nadezhda</first><last>Frid</last></author>
-<<<<<<< HEAD
-    <title>Development of a Dependency Treebank for <fixed-case>R</fixed-case>ussian and its Possible Applications in NLP.</title>
-=======
-    <title>Development of a Dependency Treebank for Russian and its Possible Applications in NLP</title>
->>>>>>> 239f05af
+    <title>Development of a Dependency Treebank for <fixed-case>R</fixed-case>ussian and its Possible Applications in NLP</title>
     <month>May</month>
     <year>2002</year>
     <address>Las Palmas, Canary Islands - Spain</address>
